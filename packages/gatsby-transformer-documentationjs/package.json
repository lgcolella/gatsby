{
  "name": "gatsby-transformer-documentationjs",
  "description": "Gatsby transformer plugin which uses Documentation.js to extract JavaScript documentation",
  "version": "1.4.10-8",
  "author": "Kyle Mathews",
  "bugs": {
    "url": "https://github.com/gatsbyjs/gatsby/issues"
  },
  "dependencies": {
<<<<<<< HEAD
    "@babel/runtime": "7.0.0-beta.47",
    "documentation": "^7.1.0"
=======
    "@babel/runtime": "7.0.0-beta.49",
    "documentation": "^4.0.0-rc.1"
>>>>>>> 1d270603
  },
  "devDependencies": {
    "@babel/cli": "7.0.0-beta.49",
    "@babel/core": "7.0.0-beta.49",
    "cross-env": "^5.1.4"
  },
  "homepage": "https://github.com/gatsbyjs/gatsby/tree/master/packages/gatsby-transformer-documentationjs#readme",
  "keywords": [
    "documentation.js",
    "gatsby",
    "gatsby-plugin",
    "gatsby-transformer"
  ],
  "license": "MIT",
  "main": "index.js",
  "repository": "https://github.com/gatsbyjs/gatsby/tree/master/packages/gatsby-transformer-documentationjs",
  "scripts": {
    "build": "babel src --out-dir . --ignore **/__tests__",
    "prepublish": "cross-env NODE_ENV=production npm run build",
    "watch": "babel -w src --out-dir . --ignore **/__tests__"
  }
}<|MERGE_RESOLUTION|>--- conflicted
+++ resolved
@@ -7,13 +7,8 @@
     "url": "https://github.com/gatsbyjs/gatsby/issues"
   },
   "dependencies": {
-<<<<<<< HEAD
-    "@babel/runtime": "7.0.0-beta.47",
+    "@babel/runtime": "7.0.0-beta.49",
     "documentation": "^7.1.0"
-=======
-    "@babel/runtime": "7.0.0-beta.49",
-    "documentation": "^4.0.0-rc.1"
->>>>>>> 1d270603
   },
   "devDependencies": {
     "@babel/cli": "7.0.0-beta.49",
